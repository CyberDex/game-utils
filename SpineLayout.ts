--- conflicted
+++ resolved
@@ -47,24 +47,16 @@
             || options?.maxWidth
             || options?.minWidth) {
 
-<<<<<<< HEAD
-    if (this.debug) {
-      console.log(
-        spineID,
-        spine.state.data.skeletonData.animations.map((a) => a.name)
-      );
-=======
             window.addEventListener('resize', () => this.resize());
             this.on('childAdded', () => this.resize());
         }
->>>>>>> 2b21bb2f
     }
 
     async createInstanceFromData(
         spineID: string,
         skeleton: Uint8Array | ArrayBuffer,
         atlas: string,
-        image: string,
+        // image: string,
         isSkel: boolean) {
 
         console.log(`create spine`, {
@@ -74,7 +66,7 @@
             // animations: spine.state.data.skeletonData.animations.map((a) => a.name)
         });
 
-        const texture: Texture = await Assets.load(image);
+        // const texture: Texture = await Assets.load(image);
         const spineAtlas = new TextureAtlas(atlas);
 
         Assets.cache.set(`${spineID}_atlas`, spineAtlas);
@@ -91,20 +83,19 @@
             Assets.cache.set(`${spineID}_skel`, skeletonData);
         }
 
-        const spine = Spine.from({
-            skeleton: `${spineID}_skel`,
-            atlas: `${spineID}_atlas`,
-        });
+        // const spine = Spine.from({
+        //     skeleton: `${spineID}_skel`,
+        //     atlas: `${spineID}_atlas`,
+        // });
 
         // this.addChild(spine);
 
-        console.log(`!!! createInstance`, {
-            texture,
-            skeletonData,
-            spineAtlas,
-            spine
-        });
-
+        // console.log(`!!! createInstance`, {
+        //     texture,
+        //     skeletonData,
+        //     spineAtlas,
+        //     spine
+        // });
 
         // this.createInstance(skeletonData, spineAtlas);
         // Inject rendererObject manually
@@ -244,7 +235,7 @@
      * @param skeleton - skeleton asset name
      * @param atlas - atlas asset name
      */
-    private createInstance(skeleton: SkeletonData, atlas: string) {
+    private createInstance(skeleton: string, atlas: string) {
         const spine = Spine.from({ skeleton, atlas, scale: 1 });
         const spineID = atlas.replace(/\.atlas/, '');
 
@@ -307,11 +298,11 @@
 
         this.spines.forEach((spine, id) => {
             spine?.state.data.skeletonData.slots.forEach((slot) => {
-                if (slot.name.startsWith(bonesPointers.spine)) {
-                    this.attachBone(slot, spine, slot.name.replace(bonesPointers.spine, ''), id);
-                }
-
-                bonesPointers.tile.forEach((tile) => {
+                if (slot.name.startsWith(slotPointers.spine)) {
+                    this.attachBone(slot, spine, slot.name.replace(slotPointers.spine, ''), id);
+                }
+
+                slotPointers.tile.forEach((tile) => {
                     if (slot.name.startsWith(tile)) {
                         this.turnAttachmentIntoTile(slot, spine);
                     }
@@ -332,10 +323,6 @@
         if (childSpine) {
             spine.addSlotObject(slot.name, childSpine);
 
-<<<<<<< HEAD
-            if (this.debug) {
-              console.log(`Spine ${childSpineKey} added to ${id}(${slot.name})`);
-=======
             if (this.options?.debug) {
                 console.log(`${childSpineKey} -> ${id}(${slot.name})`);
             }
@@ -356,7 +343,6 @@
 
             if (this.options?.debug) {
                 console.log(`Tile ${slot.name} -> ${slot.attachmentName}`);
->>>>>>> 2b21bb2f
             }
         } catch (error) {
             console.error(`Error creating tile from attachment ${slot.attachmentName}:`, error);
@@ -611,6 +597,6 @@
 
 type SpineData = {
     atlas: string;
-    skel: SkeletonData;
+    skel: string;
     texture: string;
 };
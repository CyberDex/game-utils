<<<<<<< HEAD
import { SlotData, Spine } from '@esotericsoftware/spine-pixi-v8';
import { type AssetsManifest, Container, Text, Ticker, TilingSprite, type UnresolvedAsset } from 'pixi.js';
=======
import { AtlasAttachmentLoader, SkeletonBinary, SkeletonData, SkeletonJson, Spine, TextureAtlas } from '@esotericsoftware/spine-pixi-v8';
import { Assets, type AssetsManifest, Container, Text, Texture, UnresolvedAsset } from "pixi.js";
>>>>>>> 9482e3dd

const slotPointers = {
    spine: 'spine_',
    text: 'text_',
    tile: [
        'tileH_',
        'tileV_',
        'tileVH_',
        'tileHV_'
    ],
};

const modificators = {
    loop: '_loop',
    speed: '_speed_',
    speedX: '_speedX_',
    speedY: '_speedY_',
    // TODO: add more modificators
    // random: '_random',
};

type SpineID = string;
type AnimationName = string;
type AnimationsRegistry = Map<SpineID, AnimationName[]>;

type SpineLayoutOptions = {
    debug?: boolean;
    minHeight?: number | string;
    minWidth?: number | string;
    maxHeight?: number | string;
    maxWidth?: number | string;
};

export class SpineLayout extends Container {
    private spines: Map<SpineID, Spine> = new Map();
    private animations: Map<SpineID, AnimationsRegistry> = new Map();
    private texts: Map<SpineID, Text> = new Map();
<<<<<<< HEAD
    private tiles: Map<SpineID, TilingSprite> = new Map();
=======
>>>>>>> 9482e3dd

    constructor(private options?: SpineLayoutOptions) {
        super();

        if (options?.maxHeight
            || options?.minHeight
            || options?.maxWidth
            || options?.minWidth) {

<<<<<<< HEAD
            window.addEventListener('resize', () => this.resize());
            this.on('childAdded', () => this.resize());
=======
            this.addChild(spine);
        } else {
            console.error(`Spine ${spineID} not found`);
        }
    }

    async createInstanceFromData(
        spineID: string,
        skeleton: Uint8Array | ArrayBuffer,
        atlas: string,
        image: string,
        isSkel: boolean) {

        console.log(`create spine`, {
            skeleton,
            atlas,
            spineID,
            // animations: spine.state.data.skeletonData.animations.map((a) => a.name)
        });

        const texture: Texture = await Assets.load(image);
        const spineAtlas = new TextureAtlas(atlas);
        debugger;
        // Inject rendererObject manually
        for (const page of spineAtlas.pages) {
            // Manually assign Pixi baseTexture to Spine rendererObject
            (page as any).rendererObject = texture.baseTexture;

            // These must also be set
            page.width = texture.baseTexture.width;
            page.height = texture.baseTexture.height;
        }

        let skeletonData: SkeletonData;

        if (isSkel) {
            const spineBinaryParser = new SkeletonBinary(new AtlasAttachmentLoader(spineAtlas));
            skeletonData = spineBinaryParser.readSkeletonData(new Uint8Array(skeleton));
        } else {
            const spineJsonParser = new SkeletonJson(new AtlasAttachmentLoader(spineAtlas));
            skeletonData = spineJsonParser.readSkeletonData(skeleton);
        }

        setTimeout(() => {
            const spine = new Spine(skeletonData);

            this.initSpine(spineID, spine);
        }, 250);
    }

    /**
     * Create a spine instance by skeleton and atlas.
     * @param skeleton - skeleton asset name
     * @param atlas - atlas asset name
     */
    createInstance(skeleton: string, atlas: string) {
        const spineID = atlas.replace(/\.atlas/, '');

        console.log(`create spine`, {
            skeleton,
            atlas,
            spineID,
            asset: Assets.cache.get(skeleton)
            // animations: spine.state.data.skeletonData.animations.map((a) => a.name)
        });

        const spine = Spine.from({ skeleton, atlas });

        this.initSpine(spineID, spine);
    }

    private initSpine(spineID: string, spine: Spine) {
        this.spines.set(spineID, spine);

        const animations = spine.state.data.skeletonData.animations.map((a) => a.name);

        animations.forEach((animation) => {
            const noModAnimation = this.stripModificators(animation);

            if (!this.animations.has(noModAnimation)) {
                const animationsRegistry: AnimationsRegistry = new Map();

                this.animations.set(noModAnimation, animationsRegistry);
            }

            const animations: string[] = this.animations.get(noModAnimation)?.get(spineID) ?? [];

            animations.push(animation);

            this.animations.get(noModAnimation)?.set(spineID, animations);
        });

        this.attachSpinesToSlots();
        this.createStotsTexts();

        if (!this.rootSpine && spineID === 'root') {
            this.setRootSpine(spineID);
>>>>>>> 9482e3dd
        }
    }

    /**
     * Parse the manifest and create spine instances from it.
     * @param manifest - pixi assets manifest to create spine instances from
     */
    createInstancesFromManifest(manifest: AssetsManifest) {
        if (this.options?.debug) {
            console.log(`Create Spines:`);
        }

        this.getSpinesFromManifest(manifest).forEach((spine) => {
            this.createInstance(spine.skel, spine.atlas);
        });

        this.attachBones();
        this.attachTexts();
    }

    /**
     * Tryes to play an animation based on the name of the animation for each of the created spine instances.
     * Will only play the animation if the animation name is found in the spine instance.
     * @param animationName The name of the animation to play
     */
    async play(animationName: string) {
        const animationsPromises: Promise<void>[] = [];

        this.animations.get(animationName)?.forEach((animations, spineID) => {
            animations.forEach(async (animation) => {
                // const modificatorsParameters = Object.values(animationModificators).map((mod) => {
                //     if (animation.includes(mod)) {
                //         return animation.split(mod)[1];
                //     }
                // });

<<<<<<< HEAD
                if (this.options?.debug) {
                    console.log(`▶️ ${spineID}(${animation})`);
                }
=======
                // console.log(`▶️`, spineID, animation, modificators);

                this.playByID(spineID, animation);
                this.spines.get(spineID)?.state.setAnimation(0, animation, mod.includes(modificators.loop));

                const animationPromise = new Promise<void>((resolve) => {
                    this.spines.get(spineID)?.state.addListener({
                        complete: () => resolve()
                    });
                });
>>>>>>> 9482e3dd

                animationsPromises.push(this.playInstanceAnimation(spineID, animation));

                // TODO: add more modificators
                // modificators.forEach((mod) => {
                //     switch (mod.includes(modificators.loop)) {
                //         case value:

                //             break;

                //         default:
                //             break;
                //     }
                // });
            });
        });
        return Promise.all(animationsPromises);
    }

    /**
     * Play spine animation by ID.
     * @param spineID - spine ID to play the animation on
     * @param animation - animation name to play
     */
    async playInstanceAnimation(spineID: string, animation: string) {
        const mod = Object.values(modificators).filter((mod) => animation.includes(mod));
        const spine = this.spines.get(spineID)?.state;

        if (!spine) {
            console.error(`Spine ${spineID} not found`);
            return;
        }

        if (this.isAnimationPlaying(spineID, animation)) {
            return Promise.resolve();
        }

        spine.setAnimation(0, animation, mod.includes(modificators.loop));

        return new Promise<void>((resolve) => {
            this.spines.get(spineID)?.state.addListener({
                complete: () => resolve(),
            });
        });
    }

    /**
     * Get all available animations from all spine instances.
     * @returns Array of all available animations
     */
    getAnimations(): string[] {
        return Array.from(this.animations.keys());
    }

<<<<<<< HEAD
    /**
     * Set text of the bone text attachment.
     * @param boneName - ID of the bone to set the text for
     * @param text - text to set
     */
    setText(boneName: string, text: string) {
        const textObject = this.texts.get(boneName);
=======
    setText(spineID: string, text: string) {
        const textObject = this.texts.get(spineID);
>>>>>>> 9482e3dd
        // console.log(textObject, text);

        if (textObject) {
            textObject.text = text;
        } else {
<<<<<<< HEAD
            console.error(`Text ${boneName} not found`);
        }
    }

    /**
     * Start moving tiles.
     */
    startTiles() {
        Ticker.shared.add(this.moveTiles, this);
    }

    /**
     * Stop moving tiles.
     */
    stopTiles() {
        Ticker.shared.remove(this.moveTiles, this);
    }

    /**
     * Create a spine instance by skeleton and atlas.
     * @param skeleton - skeleton asset name
     * @param atlas - atlas asset name
     */
    private createInstance(skeleton: string, atlas: string) {
        const spine = Spine.from({ skeleton, atlas, scale: 1 });
        const spineID = atlas.replace(/\.atlas/, '');

        this.spines.set(spineID, spine);

        if (this.options?.debug) {
            console.log(spineID, spine.state.data.skeletonData.animations.map((a) => a.name));
        }

        const animations = spine.state.data.skeletonData.animations.map((a) => a.name);

        animations.forEach((animation) => {
            const noModAnimation = this.stripModificators(animation);

            if (!this.animations.has(noModAnimation)) {
                const animationsRegistry: AnimationsRegistry = new Map();

                this.animations.set(noModAnimation, animationsRegistry);
            }

            const animations: string[] = this.animations.get(noModAnimation)?.get(spineID) ?? [];

            animations.push(animation);

            this.animations.get(noModAnimation)?.set(spineID, animations);
        });
    }

    private isAnimationPlaying(spineID: string, animation: string) {
        const spine = this.spines.get(spineID)?.state;

        if (!spine) {
            return false;
        }

        const currentTrackEntry = spine.getCurrent(0);
        let currentAnimation;

        if (currentTrackEntry) {
            currentAnimation = currentTrackEntry.animation?.name;
        }

        return currentAnimation === animation;
    }

=======
            console.error(`Text ${spineID} not found`);
        }
    }

>>>>>>> 9482e3dd
    private stripModificators(animationName: string) {
        const modificator = Object.values(modificators).find((mod) => animationName.includes(mod));

        if (modificator) {
            return animationName.split(modificator)[0];
        }

        return animationName;
    }

<<<<<<< HEAD
    private attachBones() {
        if (this.options?.debug) {
            console.log(`Attach Bones:`);
        }

        this.spines.forEach((spine, id) => {
            spine?.state.data.skeletonData.slots.forEach((slot) => {
                if (slot.name.startsWith(bonesPointers.spine)) {
                    this.attachBone(slot, spine, slot.name.replace(bonesPointers.spine, ''), id);
                }

                bonesPointers.tile.forEach((tile) => {
                    if (slot.name.startsWith(tile)) {
                        this.turnAttachmentIntoTile(slot, spine);
=======
    private attachSpinesToSlots() {
        this.spines.forEach((spine) => {
            spine?.state.data.skeletonData.slots.forEach((slot) => {
                if (slot.name.startsWith(slotPointers.spine)) {
                    const childSpineKey = slot.name.replace(slotPointers.spine, '');
                    const childSpine = this.spines.get(childSpineKey);

                    if (childSpine) {
                        spine.addSlotObject(slot.name, childSpine);

                        // console.log(`!!! ${childSpineKey} > ${slot.name}`);
>>>>>>> 9482e3dd
                    }
                });
            });
        });

        this.spines.forEach((spine) => {
            if (!spine.parent) {
                this.addChild(spine);
            }
        })
    }

    private attachBone(slot: SlotData, spine: Spine, childSpineKey: string, id?: string) {
        const childSpine = this.spines.get(childSpineKey);

        if (childSpine) {
            spine.addSlotObject(slot.name, childSpine);

            if (this.options?.debug) {
                console.log(`${childSpineKey} -> ${id}(${slot.name})`);
            }
        }
    }

    private turnAttachmentIntoTile(slot: SlotData, spine: Spine) {
        if (!slot.attachmentName) {
            console.error(`Attachment name is empty for slot ${slot.name}`);
            return;
        }

        try {
            const tile = TilingSprite.from(slot.attachmentName);

            this.tiles.set(slot.name, tile);
            spine.addSlotObject(slot.name, tile);

            if (this.options?.debug) {
                console.log(`Tile ${slot.name} -> ${slot.attachmentName}`);
            }
        } catch (error) {
            console.error(`Error creating tile from attachment ${slot.attachmentName}:`, error);
        }

    }

    private createStotsTexts() {
        this.spines.forEach((spine) => {
            spine?.state.data.skeletonData.slots.forEach((slot) => {
                if (slot.name.startsWith(slotPointers.text)) {
                    const textKey = slot.name.replace(slotPointers.text, '');

                    // TODO: update text with the state values
                    const text = new Text({
                        text: slot.name,
                        // TODO: get style from spine
                        style: {
                            fontFamily: 'Rubik',
                            fontSize: 52,
                            fill: 0x212a4f,
                            align: 'center',
                            stroke: {
                                color: 0xffffff,
                                width: 6,
                                join: 'round',
                            },
                        },
                    });

                    text.anchor.set(0.5, 0.5);

                    this.texts.set(textKey, text);

                    if (text) {
                        spine.addSlotObject(slot.name, text);
                    } else {
                        console.error(`Text ${textKey} not found for bone ${slot.name}`);
                    }
                }
            });
        });
    }

    private getSpinesFromManifest(manifest: AssetsManifest): SpineData[] {
        const spinesMap: SpineData[] = [];

        manifest.bundles.forEach((bundle: UnresolvedAsset) => {
            const skeletons = this.getAssetByType(bundle, 'skel');
            const jsons = this.getAssetByType(bundle, 'json');
            const atlases = this.getAssetByType(bundle, 'atlas');
            const pngs = this.getAssetByType(bundle, 'png');

            atlases?.forEach((atlas) => {
                const atlasID = atlas.replace(/\.atlas/, '');
                const hasJSON = jsons?.includes(`${atlasID}.json`);
                const hasSKEL = skeletons?.includes(`${atlasID}.skel`);
                const hasPNG = pngs?.includes(`${atlasID}.png`);

                if ((hasJSON || hasSKEL) && hasPNG) {
                    const skel = hasJSON ? `${atlasID}.json` : `${atlasID}.skel`;
                    const texture = `${atlasID}.png`;

                    spinesMap.push({
                        atlas,
                        skel,
                        texture,
                    });
                }
            });
        });

        // console.log(spinesMap);

        return spinesMap;
    }

    private getAssetByType(bundle: UnresolvedAsset, type: string): string[] | undefined {
        if (Array.isArray(bundle.assets)) {
            const assets = bundle.assets
                .filter(({ alias }) => alias[alias.length - 1].endsWith(type))
                .map(({ alias }) => alias[alias.length - 1]);

            return assets;
        } else {
            bundle.assets.endsWith(type);
        }
    }

    private moveTiles() {
        this.tiles.forEach((tile, tileID) => {
            const moveType = tileID.split('_')[0];
            const speed = Number(tileID.split(modificators.speed)[1]);
            const speedX = Number(tileID.split(modificators.speedX)[1]);
            const speedY = Number(tileID.split(modificators.speedY)[1]);

            if (!tile) {
                return;
            }

            switch (moveType) {
                case 'tileH':
                    tile.tilePosition.x += speedX ? speedX : speed;
                    break;
                case 'tileV':
                    tile.tilePosition.y += speedY ? speedY : speed;
                    break;
                case 'tileVH':
                case 'tileHV':
                    if (speed || speedX) {
                        tile.tilePosition.x += speedX ? speedX : speed;
                    }

                    if (speed || speedY) {
                        tile.tilePosition.y += speedY ? speedY : speed;
                    }
                    break;

            }
        });
    }

    private resize() {
        this.fitVertical();
        this.fitHorizontal();
        this.resizeTiles();
    }

    private fitVertical() {
        const originalHeight = this.height / this.scale.y;
        const height = window.innerHeight;

        if (this.options?.maxHeight) {
            let maxHeight = 0;

            if (typeof this.options.maxHeight === 'number') {
                maxHeight = this.options.maxHeight;
            }

            if (typeof this.options.maxHeight === 'string') {
                maxHeight = height / 100 * parseInt(this.options.maxHeight);
            }

            if (originalHeight > maxHeight) {
                const scale = maxHeight / originalHeight;

                if (this.options?.debug) {
                    console.log(`Fit ${originalHeight} to maxHeight(${maxHeight}) scale(${scale})`);
                }

                this.scale.set(scale);
            }
        }

        if (this.options?.minHeight) {
            let minHeight = 0;

            if (typeof this.options.minHeight === 'number') {
                minHeight = this.options.minHeight;
            }

            if (typeof this.options.maxHeight === 'string') {
                minHeight = height / 100 * parseInt(this.options.maxHeight);
            }

            if (originalHeight < minHeight) {
                const scale = minHeight / originalHeight;

                if (this.options?.debug) {
                    console.log(`Fit ${originalHeight} to minHeight(${minHeight}) scale(${scale})`);
                }

                this.scale.set(scale);
            }
        }

    }

    private fitHorizontal() {
        const originalWidth = this.width / this.scale.x;
        const width = window.innerWidth;

        if (this.options?.maxWidth) {
            let maxWidth = 0;

            if (typeof this.options.maxWidth === 'number') {
                maxWidth = this.options.maxWidth;
            }

            if (typeof this.options.maxWidth === 'string') {
                maxWidth = width / 100 * parseInt(this.options.maxWidth);
            }

            if (originalWidth > maxWidth) {
                const scale = maxWidth / originalWidth;

                if (this.options?.debug) {
                    console.log(`Fit ${originalWidth} to maxWidth(${maxWidth}) scale(${scale})`);
                }

                this.scale.set(scale);
            }
        }

        if (this.options?.minWidth) {
            let minWidth = 0;

            if (typeof this.options.minWidth === 'number') {
                minWidth = this.options.minWidth;
            }

            if (typeof this.options.minHeight === 'string') {
                minWidth = width / 100 * parseInt(this.options.minHeight);
            }

            if (originalWidth < minWidth) {
                const scale = minWidth / originalWidth;

                if (this.options?.debug) {
                    console.log(`Fit ${originalWidth} to minHeight(${minWidth}) scale(${scale})`);
                }

                this.scale.set(scale);
            }
        }
    }

    private resizeTiles() {
        const width = window.innerWidth;
        const height = window.innerHeight;

        this.tiles.forEach((tile, tileID) => {
            const tileType = tileID.split('_')[0];

            switch (tileType) {
                case 'tileH':
                    tile.width = width / this.scale.x;
                    break;
                case 'tileV':
                    tile.height = height / this.scale.y;
                    break;

                case 'tileVH':
                case 'tileHV':
                    tile.width = width / this.scale.x;
                    tile.height = height / this.scale.y;
                    break;
            }
        });
    }
}

type SpineData = {
    atlas: string;
    skel: string;
    texture: string;
};<|MERGE_RESOLUTION|>--- conflicted
+++ resolved
@@ -1,10 +1,5 @@
-<<<<<<< HEAD
-import { SlotData, Spine } from '@esotericsoftware/spine-pixi-v8';
-import { type AssetsManifest, Container, Text, Ticker, TilingSprite, type UnresolvedAsset } from 'pixi.js';
-=======
-import { AtlasAttachmentLoader, SkeletonBinary, SkeletonData, SkeletonJson, Spine, TextureAtlas } from '@esotericsoftware/spine-pixi-v8';
-import { Assets, type AssetsManifest, Container, Text, Texture, UnresolvedAsset } from "pixi.js";
->>>>>>> 9482e3dd
+import { AtlasAttachmentLoader, SkeletonBinary, SkeletonData, SkeletonJson, SlotData, Spine, TextureAtlas } from '@esotericsoftware/spine-pixi-v8';
+import { Assets, type AssetsManifest, Container, Text, Texture, Ticker, TilingSprite, type UnresolvedAsset } from 'pixi.js';
 
 const slotPointers = {
     spine: 'spine_',
@@ -42,10 +37,7 @@
     private spines: Map<SpineID, Spine> = new Map();
     private animations: Map<SpineID, AnimationsRegistry> = new Map();
     private texts: Map<SpineID, Text> = new Map();
-<<<<<<< HEAD
     private tiles: Map<SpineID, TilingSprite> = new Map();
-=======
->>>>>>> 9482e3dd
 
     constructor(private options?: SpineLayoutOptions) {
         super();
@@ -55,13 +47,8 @@
             || options?.maxWidth
             || options?.minWidth) {
 
-<<<<<<< HEAD
             window.addEventListener('resize', () => this.resize());
             this.on('childAdded', () => this.resize());
-=======
-            this.addChild(spine);
-        } else {
-            console.error(`Spine ${spineID} not found`);
         }
     }
 
@@ -81,83 +68,47 @@
 
         const texture: Texture = await Assets.load(image);
         const spineAtlas = new TextureAtlas(atlas);
-        debugger;
-        // Inject rendererObject manually
-        for (const page of spineAtlas.pages) {
-            // Manually assign Pixi baseTexture to Spine rendererObject
-            (page as any).rendererObject = texture.baseTexture;
-
-            // These must also be set
-            page.width = texture.baseTexture.width;
-            page.height = texture.baseTexture.height;
-        }
+
+        Assets.cache.set(`${spineID}_atlas`, spineAtlas);
 
         let skeletonData: SkeletonData;
 
         if (isSkel) {
             const spineBinaryParser = new SkeletonBinary(new AtlasAttachmentLoader(spineAtlas));
             skeletonData = spineBinaryParser.readSkeletonData(new Uint8Array(skeleton));
+            Assets.cache.set(`${spineID}_skel`, skeletonData);
         } else {
             const spineJsonParser = new SkeletonJson(new AtlasAttachmentLoader(spineAtlas));
             skeletonData = spineJsonParser.readSkeletonData(skeleton);
-        }
-
-        setTimeout(() => {
-            const spine = new Spine(skeletonData);
-
-            this.initSpine(spineID, spine);
-        }, 250);
-    }
-
-    /**
-     * Create a spine instance by skeleton and atlas.
-     * @param skeleton - skeleton asset name
-     * @param atlas - atlas asset name
-     */
-    createInstance(skeleton: string, atlas: string) {
-        const spineID = atlas.replace(/\.atlas/, '');
-
-        console.log(`create spine`, {
-            skeleton,
-            atlas,
-            spineID,
-            asset: Assets.cache.get(skeleton)
-            // animations: spine.state.data.skeletonData.animations.map((a) => a.name)
-        });
-
-        const spine = Spine.from({ skeleton, atlas });
-
-        this.initSpine(spineID, spine);
-    }
-
-    private initSpine(spineID: string, spine: Spine) {
-        this.spines.set(spineID, spine);
-
-        const animations = spine.state.data.skeletonData.animations.map((a) => a.name);
-
-        animations.forEach((animation) => {
-            const noModAnimation = this.stripModificators(animation);
-
-            if (!this.animations.has(noModAnimation)) {
-                const animationsRegistry: AnimationsRegistry = new Map();
-
-                this.animations.set(noModAnimation, animationsRegistry);
-            }
-
-            const animations: string[] = this.animations.get(noModAnimation)?.get(spineID) ?? [];
-
-            animations.push(animation);
-
-            this.animations.get(noModAnimation)?.set(spineID, animations);
-        });
-
-        this.attachSpinesToSlots();
-        this.createStotsTexts();
-
-        if (!this.rootSpine && spineID === 'root') {
-            this.setRootSpine(spineID);
->>>>>>> 9482e3dd
-        }
+            Assets.cache.set(`${spineID}_skel`, skeletonData);
+        }
+
+        const spine = Spine.from({
+            skeleton: `${spineID}_skel`,
+            atlas: `${spineID}_atlas`,
+        });
+
+        // this.addChild(spine);
+
+        console.log(`!!! createInstance`, {
+            texture,
+            skeletonData,
+            spineAtlas,
+            spine
+        });
+
+
+        // this.createInstance(skeletonData, spineAtlas);
+        // Inject rendererObject manually
+        // for (const page of spineAtlas.pages) {
+        //     // Manually assign Pixi baseTexture to Spine rendererObject
+        //     page.rendererObject = texture.baseTexture;
+
+        //     // These must also be set
+        //     page.width = texture.baseTexture.width;
+        //     page.height = texture.baseTexture.height;
+        // }
+
     }
 
     /**
@@ -193,22 +144,9 @@
                 //     }
                 // });
 
-<<<<<<< HEAD
                 if (this.options?.debug) {
                     console.log(`▶️ ${spineID}(${animation})`);
                 }
-=======
-                // console.log(`▶️`, spineID, animation, modificators);
-
-                this.playByID(spineID, animation);
-                this.spines.get(spineID)?.state.setAnimation(0, animation, mod.includes(modificators.loop));
-
-                const animationPromise = new Promise<void>((resolve) => {
-                    this.spines.get(spineID)?.state.addListener({
-                        complete: () => resolve()
-                    });
-                });
->>>>>>> 9482e3dd
 
                 animationsPromises.push(this.playInstanceAnimation(spineID, animation));
 
@@ -263,7 +201,6 @@
         return Array.from(this.animations.keys());
     }
 
-<<<<<<< HEAD
     /**
      * Set text of the bone text attachment.
      * @param boneName - ID of the bone to set the text for
@@ -271,16 +208,11 @@
      */
     setText(boneName: string, text: string) {
         const textObject = this.texts.get(boneName);
-=======
-    setText(spineID: string, text: string) {
-        const textObject = this.texts.get(spineID);
->>>>>>> 9482e3dd
         // console.log(textObject, text);
 
         if (textObject) {
             textObject.text = text;
         } else {
-<<<<<<< HEAD
             console.error(`Text ${boneName} not found`);
         }
     }
@@ -304,7 +236,7 @@
      * @param skeleton - skeleton asset name
      * @param atlas - atlas asset name
      */
-    private createInstance(skeleton: string, atlas: string) {
+    private createInstance(skeleton: SkeletonData, atlas: string) {
         const spine = Spine.from({ skeleton, atlas, scale: 1 });
         const spineID = atlas.replace(/\.atlas/, '');
 
@@ -350,12 +282,6 @@
         return currentAnimation === animation;
     }
 
-=======
-            console.error(`Text ${spineID} not found`);
-        }
-    }
-
->>>>>>> 9482e3dd
     private stripModificators(animationName: string) {
         const modificator = Object.values(modificators).find((mod) => animationName.includes(mod));
 
@@ -366,7 +292,6 @@
         return animationName;
     }
 
-<<<<<<< HEAD
     private attachBones() {
         if (this.options?.debug) {
             console.log(`Attach Bones:`);
@@ -381,19 +306,6 @@
                 bonesPointers.tile.forEach((tile) => {
                     if (slot.name.startsWith(tile)) {
                         this.turnAttachmentIntoTile(slot, spine);
-=======
-    private attachSpinesToSlots() {
-        this.spines.forEach((spine) => {
-            spine?.state.data.skeletonData.slots.forEach((slot) => {
-                if (slot.name.startsWith(slotPointers.spine)) {
-                    const childSpineKey = slot.name.replace(slotPointers.spine, '');
-                    const childSpine = this.spines.get(childSpineKey);
-
-                    if (childSpine) {
-                        spine.addSlotObject(slot.name, childSpine);
-
-                        // console.log(`!!! ${childSpineKey} > ${slot.name}`);
->>>>>>> 9482e3dd
                     }
                 });
             });
@@ -439,7 +351,7 @@
 
     }
 
-    private createStotsTexts() {
+    private attachTexts() {
         this.spines.forEach((spine) => {
             spine?.state.data.skeletonData.slots.forEach((slot) => {
                 if (slot.name.startsWith(slotPointers.text)) {
@@ -686,6 +598,6 @@
 
 type SpineData = {
     atlas: string;
-    skel: string;
+    skel: SkeletonData;
     texture: string;
 };